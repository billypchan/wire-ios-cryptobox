--- conflicted
+++ resolved
@@ -231,10 +231,7 @@
 		87B43C5820F4AAA00031DE41 /* GenericHash.swift */ = {isa = PBXFileReference; lastKnownFileType = sourcecode.swift; path = GenericHash.swift; sourceTree = "<group>"; };
 		A96E0113265FFA800034A057 /* WireUtilities.xcframework */ = {isa = PBXFileReference; lastKnownFileType = wrapper.xcframework; name = WireUtilities.xcframework; path = Carthage/Build/WireUtilities.xcframework; sourceTree = "<group>"; };
 		A96E0114265FFA800034A057 /* WireSystem.xcframework */ = {isa = PBXFileReference; lastKnownFileType = wrapper.xcframework; name = WireSystem.xcframework; path = Carthage/Build/WireSystem.xcframework; sourceTree = "<group>"; };
-<<<<<<< HEAD
-=======
 		A9E6BE7D269749B500E410ED /* ios.xcconfig */ = {isa = PBXFileReference; lastKnownFileType = text.xcconfig; name = ios.xcconfig; path = "Carthage/Checkouts/wire-ios-system/Resources/Configurations/zmc-config/ios.xcconfig"; sourceTree = SOURCE_ROOT; };
->>>>>>> 047e0f1c
 		BA7EF9691B7109B600204A8E /* WireCryptoboxTests.xctest */ = {isa = PBXFileReference; explicitFileType = wrapper.cfbundle; includeInIndex = 0; path = WireCryptoboxTests.xctest; sourceTree = BUILT_PRODUCTS_DIR; };
 		BA7EF96F1B7109B600204A8E /* Info.plist */ = {isa = PBXFileReference; lastKnownFileType = text.plist.xml; path = Info.plist; sourceTree = "<group>"; };
 		EEA2B85C24DAD1E700C6659E /* AEADEncryption.swift */ = {isa = PBXFileReference; lastKnownFileType = sourcecode.swift; path = AEADEncryption.swift; sourceTree = "<group>"; };
@@ -842,10 +839,7 @@
 			isa = XCBuildConfiguration;
 			baseConfigurationReference = 0928E3751BA17E300057232E /* WireCryptobox.xcconfig */;
 			buildSettings = {
-<<<<<<< HEAD
-=======
 				CODE_SIGN_STYLE = Manual;
->>>>>>> 047e0f1c
 				DEVELOPMENT_TEAM = "";
 				INFOPLIST_FILE = WireCryptobox/Info.plist;
 				PRODUCT_BUNDLE_IDENTIFIER = com.wire.cryptobox;
@@ -858,10 +852,7 @@
 			isa = XCBuildConfiguration;
 			baseConfigurationReference = 0928E3751BA17E300057232E /* WireCryptobox.xcconfig */;
 			buildSettings = {
-<<<<<<< HEAD
-=======
 				CODE_SIGN_STYLE = Manual;
->>>>>>> 047e0f1c
 				DEVELOPMENT_TEAM = "";
 				INFOPLIST_FILE = WireCryptobox/Info.plist;
 				PRODUCT_BUNDLE_IDENTIFIER = com.wire.cryptobox;
